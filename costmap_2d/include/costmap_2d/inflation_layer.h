--- conflicted
+++ resolved
@@ -100,18 +100,9 @@
   }
   virtual void matchSize();
 
-<<<<<<< HEAD
-  /**
-   * @brief  Given a distance... compute a cost
-   * @param  distance The distance from an obstacle in cells
-   * @return A cost value for the distance
-   */
-  // public for testing purposes
-=======
   /** @brief  Given a distance, compute a cost.
    * @param  distance The distance from an obstacle in cells
    * @return A cost value for the distance */
->>>>>>> 4e789b01
   inline unsigned char computeCost(double distance) const
   {
     unsigned char cost = 0;
